--- conflicted
+++ resolved
@@ -6,10 +6,6 @@
 
 #sphinx
 _build
-<<<<<<< HEAD
-*.pyc
-.*.swp
-=======
 
 # Packages/installer info
 *.egg
@@ -23,4 +19,6 @@
 sdist
 develop-eggs
 .installed.cfg
->>>>>>> 5360fcc4
+
+# other
+.*.swp